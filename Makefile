--- conflicted
+++ resolved
@@ -116,12 +116,8 @@
 
 .PHONY: test
 test: render-capi-operator bootstrap ## Runs cluster orch cluster api smoke tests. This step bootstraps the env before running the test
-<<<<<<< HEAD
 	$(MAKE) validate-agents
 	PATH=${ENV_PATH} SKIP_DELETE_CLUSTER=true mage test:ClusterOrchClusterApiSmokeTest
-=======
-	PATH=${ENV_PATH} DISABLE_AUTH=$${DISABLE_AUTH:-true} SKIP_DELETE_CLUSTER=false mage test:ClusterOrchClusterApiSmokeTest
->>>>>>> e13731fb
 
 .PHONY: cluster-api-all-test
 cluster-api-all-test: bootstrap ## Runs cluster orch functional tests
